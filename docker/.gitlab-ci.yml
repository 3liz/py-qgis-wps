
variables:
    FACTORY_MANIFEST: "docker/factory.manifest"
    QGIS_FLAVOR: ltr

.only_refs: &only_refs
  refs:
    - tags
    - master

#-------------
# Build
#-------------

build-docker:ltr:
  stage: docker
  script:
    - make -C docker build deliver clean FLAVOR=$QGIS_FLAVOR
  environment:
    name: snap
  artifacts:
    paths:
      - "docker/factory.manifest"
  only:
<<<<<<< HEAD
    <<: *only_refs 
  tags:
    - infrav3

=======
    refs:
      - tags
      - qgis_release
  tags:
    - infrav3

build-docker:release:
  extends: .docker-build
  variables:
    QGIS_FLAVOR: release

>>>>>>> 5f179292
#-------------
# deploy
#-------------

deploy:snap:
  stage: deploy
  script:
    - $HOME/bin/lzmservicectl update -C MUTU wps --annotate="Updated image ($CI_COMMIT_SHORT_SHA)"
  environment:
    name: snap
  only:
<<<<<<< HEAD
    <<: *only_refs 
=======
      refs:
      - tags
      - qgis_release
>>>>>>> 5f179292
  tags:
    - infrav3

#-------------
# Release
#-------------

release:ltr
  stage: release
  script:
    - $FACTORY_SCRIPTS/release-image.sh qgis-wps-server-$QGIS_FLAVOR
    - $FACTORY_SCRIPTS/push-to-docker-hub.sh --clean
  environment:
    name: production
  when: manual
  only:
    refs:
      - tags
<<<<<<< HEAD
  tags:
    - infrav3
=======
      - qgis_release
  tags:
    - infrav3

release:release:
  extends: .docker-release
  dependencies:
    - build-docker:release
  variables:
    QGIS_FLAVOR: release
>>>>>>> 5f179292
<|MERGE_RESOLUTION|>--- conflicted
+++ resolved
@@ -1,7 +1,7 @@
 
 variables:
     FACTORY_MANIFEST: "docker/factory.manifest"
-    QGIS_FLAVOR: ltr
+    QGIS_FLAVOR: release
 
 .only_refs: &only_refs
   refs:
@@ -22,24 +22,10 @@
     paths:
       - "docker/factory.manifest"
   only:
-<<<<<<< HEAD
     <<: *only_refs 
   tags:
     - infrav3
 
-=======
-    refs:
-      - tags
-      - qgis_release
-  tags:
-    - infrav3
-
-build-docker:release:
-  extends: .docker-build
-  variables:
-    QGIS_FLAVOR: release
-
->>>>>>> 5f179292
 #-------------
 # deploy
 #-------------
@@ -51,13 +37,7 @@
   environment:
     name: snap
   only:
-<<<<<<< HEAD
     <<: *only_refs 
-=======
-      refs:
-      - tags
-      - qgis_release
->>>>>>> 5f179292
   tags:
     - infrav3
 
@@ -65,7 +45,7 @@
 # Release
 #-------------
 
-release:ltr
+release:
   stage: release
   script:
     - $FACTORY_SCRIPTS/release-image.sh qgis-wps-server-$QGIS_FLAVOR
@@ -76,18 +56,5 @@
   only:
     refs:
       - tags
-<<<<<<< HEAD
   tags:
     - infrav3
-=======
-      - qgis_release
-  tags:
-    - infrav3
-
-release:release:
-  extends: .docker-release
-  dependencies:
-    - build-docker:release
-  variables:
-    QGIS_FLAVOR: release
->>>>>>> 5f179292
