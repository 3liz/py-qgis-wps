##################################################################
# Copyright 2017 3liz                                            #
# licensed under MIT, Please consult LICENSE.txt for details     #
##################################################################

from setuptools import setup, find_namespace_packages


def parse_requirements( filename ):
    with open( filename ) as fp:
        return list(filter(None, (r.strip('\n ').partition('#')[0] for r in fp.readlines())))

kwargs = {}
<<<<<<< HEAD

VERSION = "1.4.4"
=======
VERSION = "1.5.0"
>>>>>>> 5f179292
DESCRIPTION = ('Py-Qgis-WPS is an implementation of the Web Processing Service '
               'standard from the Open Geospatial Consortium. qgis-wps is '
               'written in Python and is a fork of PyWPS 4.0.')
KEYWORDS = 'QGIS WPS OGC processing'
INSTALL_REQUIRES = parse_requirements('requirements.txt')

setup(
    name='py-qgis-wps',
    version=VERSION,
    description=DESCRIPTION,
    keywords=KEYWORDS,
    author='David Marteau',
    author_email='david.marteau@3liz.com',
    maintainer='David Marteau',
    maintainer_email='david.marteau@3liz.com',
    url='https://github.com/3liz/py-qgis-wps',
    classifiers=[
        'Development Status :: 5 - Production/Stable',
        'Environment :: Web Environment',
        'Intended Audience :: Developers',
        'Intended Audience :: Science/Research',
        'License :: OSI Approved :: Mozilla Public License 2.0 (MPL 2.0)',
        'Operating System :: POSIX :: Linux',
        'Programming Language :: Python :: 3.5',
        'Programming Language :: Python :: 3.6',
        'Programming Language :: Python :: 3.7',
        'Programming Language :: Python :: 3.8',
        'Programming Language :: Python :: 3',
        'Topic :: Scientific/Engineering :: GIS'
    ],
    install_requires=INSTALL_REQUIRES,
    packages=find_namespace_packages(include=['pyqgiswps','pyqgiswps.*',
                                              'pyqgisservercontrib.*']),
    include_package_data = True,
    entry_points={
        'console_scripts': ['wpsserver = pyqgiswps.wpsserver:main',
                            'wpsserver-check = pyqgiswps.healthcheck:main'],
    },

    **kwargs
)
<|MERGE_RESOLUTION|>--- conflicted
+++ resolved
@@ -11,12 +11,7 @@
         return list(filter(None, (r.strip('\n ').partition('#')[0] for r in fp.readlines())))
 
 kwargs = {}
-<<<<<<< HEAD
-
-VERSION = "1.4.4"
-=======
 VERSION = "1.5.0"
->>>>>>> 5f179292
 DESCRIPTION = ('Py-Qgis-WPS is an implementation of the Web Processing Service '
                'standard from the Open Geospatial Consortium. qgis-wps is '
                'written in Python and is a fork of PyWPS 4.0.')
